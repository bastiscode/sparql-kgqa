import argparse
import json
import os
from typing import Type
from pydantic import BaseModel

from openai import OpenAI


from sparql_kgqa.sparql.utils2 import (
    QLEVER_URLS,
    Alternative,
    KgManager,
    WikidataPropertyMapping,
    get_index_dir,
    get_kg_manager,
    AskResult,
    SelectResult,
    load_index_and_mapping
)


def parse_args() -> argparse.Namespace:
    parser = argparse.ArgumentParser()
    parser.add_argument(
        "question",
        type=str,
        help="Question to translate to SPARQL"
    )
    parser.add_argument(
        "-kg",
        "--knowledge-graph",
        type=str,
        choices=list(QLEVER_URLS),
        default="wikidata",
        help="Knowledge graph used"
    )
    parser.add_argument(
        "-i",
        "--index-type",
        type=str,
        choices=["prefix", "qgram"],
        default="prefix",
        help="Index type to use"
    )
    parser.add_argument(
        "-e",
        "--entities",
        type=str,
        default=None,
        help="Path to entity index"
    )
    parser.add_argument(
        "-p",
        "--properties",
        type=str,
        default=None,
        help="Path to property index"
    )
    parser.add_argument(
        "-a",
        "--api-key",
        type=str,
        default=None,
        help="OpenAI API key",
    )
    parser.add_argument(
        "-m",
        "--model",
        type=str,
        default="gpt-4o",
        help="OpenAI model to use"
    )
    parser.add_argument(
        "-fn",
        "--fn-set",
        type=str,
        default="all",
        choices=["all", "execute", "execute_search"],
        help="Set of functions to use"
    )
    parser.add_argument(
        "-k",
        "--search-top-k",
        type=int,
        default=10,
        help="Number of top search results to show"
    )
    parser.add_argument(
        "--save-to",
        type=str,
        default=None,
        help="Save the generation process to the given text file"
    )
    parser.add_argument(
        "--no-examples",
        action="store_true",
        help="Do not include examples in the generation process"
    )
    return parser.parse_args()


def system_message(fns: list[dict], manager: KgManager) -> dict:
    kg = manager.kg.capitalize()
    prefixes = "\n".join(
        f"{prefix}: {url}>" for prefix, url in
        (manager.prefixes | manager.custom_prefixes).items()
    )
    functions = "\n".join(
        f"- {fn['name']}: {fn['description']}"
        + (f" E.g., {fn['example']}" if "example" in fn else "")
        for fn in fns
    )
    return {
        "role": "system",
        "content": f"""\
You are a question answering system over the {kg} knowledge graph. \
Your job is to generate SPARQL queries to answer a given user question over \
{kg}.

You can use the following functions to help you generate the \
SPARQL query:
{functions}

For execute_sparql, you can further use the following prefixes without \
explicitly defining them:
{prefixes}

You should follow a step-by-step process to generate the SPARQL query:
1. Generate a high-level plan about what you need to do to answer the question.
2. Find all entities and properties needed to answer the question. \
Try to use already identified entities and properties to find more relevant \
entities and properties as much as possible by using the appropriate \
functions provided to you.
3. Iteratively try to find a single SPARQL query answering the question, \
starting with simple queries first and making them more complex as needed.
4. Once you have a final working SPARQL query, execute it and formulate your \
answer. Then call stop to end the generation process.

Important rules:
- Do not make up information that is not present in the knowledge graph. \
Also do not make up identifiers for entities or properties, only use the \
provided functions to find them.
- After each function call, interpret and think about its results and \
determine how they can be used to help you generate the final SPARQL query.
- You can change your initial plan as you go along, but make sure to explain \
why and how you are changing it.
- Your SPARQL queries should always include the entities and properties \
themselves, and not only their labels.
- Keep refining your SPARQL query if its results are not what you expect, \
e.g. when obvious entries are missing or too many irrelevant entries are \
included.
- Do not use results from intermediate SPARQL queries directly in your final \
SPARQL query, e.g. by using them in VALUES clauses.
- Do not stop early if there are still obvious improvements to be made to \
your SPARQL query.
- Do not use the wikibase:label service in your SPARQL queries, as it is not \
SPARQL standard and not supported by the SPARQL engine used here."""
    }


def prompt(question: str, manager: KgManager) -> dict:
    kg = manager.kg.capitalize()
    return {
        "role": "user",
        "content": f"""\
Write a SPARQL query over {kg} to answer the given question.

Question:
{question}"""
    }


def functions(fn_set: str) -> list[dict]:
    fns = [
        {
            "name": "stop",
            "description": "Stop the SPARQL generation process.",
            "parameters": {
                "type": "object",
                "properties": {},
                "additionalProperties": False
            },
            "strict": True
        },
        {
            "name": "execute_sparql",
            "description": "Execute a SPARQL query and return the results \
as a text formatted table.",
            "parameters": {
                "type": "object",
                "properties": {
                    "sparql": {
                        "type": "string",
                        "description": "The SPARQL query to execute"
                    }
                },
                "required": ["sparql"],
                "additionalProperties": False
            },
            "strict": True,
            "example": "execute_sparql(sparql=\"SELECT ?job WHERE { wd:Q937 \
wdt:P106 ?job }\")"
        },
    ]
    if fn_set == "execute":
        return fns

    fns.extend([
        {
            "name": "search_entities",
            "description": "Search for entities in the knowledge graph.",
            "parameters": {
                "type": "object",
                "properties": {
                    "query": {
                        "type": "string",
                        "description": "The search query"
                    }
                },
                "required": ["query"],
                "additionalProperties": False
            },
            "strict": True,
            "example": "search_entities(query=\"Angela Merkel\")"
        },
        {
            "name": "search_properties",
            "description": "Search for properties in the knowledge graph.",
            "parameters": {
                "type": "object",
                "properties": {
                    "query": {
                        "type": "string",
                        "description": "The search query"
                    }
                },
                "required": ["query"],
                "additionalProperties": False
            },
            "strict": True,
            "example": "search_properties(query=\"instance of\")"
        }
    ])
    if fn_set == "execute_search":
        return fns

    fns.extend([
        {
            "name": "find_outgoing_properties",
            "description": """\
Search for outgoing properties of a subject entity. If query is specified, \
then return only properties matching the query.""",
            "parameters": {
                "type": "object",
                "properties": {
                    "subject": {
                        "type": "string",
                        "description": "The subject entity"
                    },
                    "property_query": {
                        "type": ["string", "null"],
                        "description": "The search query to filter properties"
                    }
                },
                "required": ["subject", "property_query"],
                "additionalProperties": False
            },
            "strict": True,
            "example": "find_outgoing_properties(subject=\"wd:Q937\") or \
find_outgoing_properties(subject=\"wd:Q937\", property_query=\"occupation\")"
        },
        {
            "name": "find_incoming_properties",
            "description": """\
Search for properties leading to an object entity. If query is specified, \
then return only properties matching the query.""",
            "parameters": {
                "type": "object",
                "properties": {
                    "object": {
                        "type": "string",
                        "description": "The object entity"
                    },
                    "property_query": {
                        "type": ["string", "null"],
                        "description": "The search query to filter properties"
                    }
                },
                "required": ["object", "property_query"],
                "additionalProperties": False
            },
            "strict": True,
            "example": "find_incoming_properties(object=\"wd:Q937\") or \
find_incoming_properties(object=\"wd:Q937\", property_query=\"father\")"
        },
        {
            "name": "find_connecting_properties",
            "description": """\
Search for properties connecting a subject entity with an object entity or \
literal.""",
            "parameters": {
                "type": "object",
                "properties": {
                    "subject": {
                        "type": "string",
                        "description": "The subject entity"
                    },
                    "object": {
                        "type": "string",
                        "description": "The object entity or literal"
                    },
                },
                "required": ["subject", "object"],
                "additionalProperties": False
            },
            "strict": True,
            "example": "find_connecting_properties(subject=\"wd:Q937\", \
object=\"wd:Q39\")"
        },
        {
            "name": "find_object_entities_and_literals",
            "description": """\
Search for object entities and literals that are connected to a given subject \
entity by a given property. If query is specified, then return only entities \
and literals matching the query.""",
            "parameters": {
                "type": "object",
                "properties": {
                    "subject": {
                        "type": "string",
                        "description": "The subject entity"
                    },
                    "property": {
                        "type": "string",
                        "description": "The connecting property"
                    },
                    "object_query": {
                        "type": ["string", "null"],
                        "description": "The search query to filter object \
entities and literals"
                    }
                },
                "required": ["subject", "property", "object_query"],
                "additionalProperties": False
            },
            "strict": True,
            "example": "find_object_entities_and_literals(subject=\"wd:Q937\"\
, property=\"wdt:P106\") or find_object_entities_and_literals(subject=\
\"wd:Q937\", property=\"wdt:P106\", object_query=\"politician\")"
        },
        {
            "name": "find_subject_entities",
            "description": """\
Search for entities that are connected to a given object entity or literal by \
a given property. If query is specified, then return only entities matching \
the query.""",
            "parameters": {
                "type": "object",
                "properties": {
                    "object": {
                        "type": "string",
                        "description": "The object entity or literal"
                    },
                    "property": {
                        "type": "string",
                        "description": "The connecting property"
                    },
                    "subject_query": {
                        "type": ["string", "null"],
                        "description": "The search query to filter subject \
entities"
                    }
                },
                "required": ["property", "object", "subject_query"],
                "additionalProperties": False
            },
            "strict": True,
            "example": "find_subject_entities(object=\"wd:Q937\", property=\
\"wdt:P22\") or find_subject_entities(object=\"wd:Q937\", property=\"wdt:P22\"\
, subject_query=\"Hans\")"
        }
    ])
    return fns


def execute_fn(
    manager: KgManager,
    fn_name: str,
    fn_args: dict,
    args: argparse.Namespace
) -> str:
    if fn_name == "execute_sparql":
        return execute_sparql(manager, fn_args["sparql"])

    elif fn_name == "search_entities":
        return search_entities(
            manager,
            fn_args["query"],
            args.search_top_k
        )

    elif fn_name == "search_properties":
        return search_properties(
            manager,
            fn_args["query"],
            args.search_top_k
        )

    kg = manager.kg.capitalize()

    if fn_name == "find_outgoing_properties":
        sparql = f"""\
SELECT ?p WHERE {{ {fn_args["subject"]} ?p ?o }}"""
        query = fn_args.get("property_query", None)
        obj_types = {
            "property": f"{kg} properties",
            "other": "other properties"
        }

    elif fn_name == "find_incoming_properties":
        sparql = f"""\
SELECT ?p WHERE {{ ?s ?p {fn_args["object"]} }}"""
        query = fn_args.get("property_query", None)
        obj_types = {
            "property": f"{kg} properties",
            "other": "other properties"
        }

    elif fn_name == "find_connecting_properties":
        sparql = f"""\
SELECT ?p WHERE {{ {fn_args["subject"]} ?p {fn_args["object"]} }}"""
        query = None
        obj_types = {
            "property": f"{kg} properties",
            "other": "other properties"
        }

    elif fn_name == "find_object_entities_and_literals":
        sparql = f"""\
SELECT ?o WHERE {{ {fn_args["subject"]} {fn_args["property"]} ?o }}"""
        query = fn_args.get("object_query", None)
        obj_types = {
            "entity": f"{kg} entities",
            "literal": "literals"
        }

    elif fn_name == "find_subject_entities":
        sparql = f"""\
SELECT ?s WHERE {{ ?s {fn_args["property"]} {fn_args["object"]} }}"""
        query = fn_args.get("subject_query", None)
        obj_types = {"entity": f"{kg} entities"}

    else:
        raise ValueError(f"Unknown function: {fn_name}")

    try:
        result = query_sparql(manager, sparql)
    except Exception as e:
        return f"Failed executing SPARQL query\n{sparql}\n" \
            f"for function {fn_name} with error:\n{e}"

    assert isinstance(result, list)
    result_set = set(result[i][0] for i in range(1, len(result)))
    (
        entity_map,
        property_map,
        other,
        literal
    ) = manager.parse_autocompletion_result(result_set)

    formatted = []
    for obj_type, name in obj_types.items():
        if obj_type == "property":
            alts = manager.get_property_alternatives(
                id_map=property_map,
                query=query,
                k=args.search_top_k
            )
        elif obj_type == "entity":
            alts = manager.get_entity_alternatives(
                id_map=entity_map,
                query=query,
                k=args.search_top_k
            )
        elif obj_type == "literal":
            alts = manager.get_temporary_index_alternatives(
                data=literal,
                query=query,
                k=args.search_top_k
            )
        else:
            alts = manager.get_temporary_index_alternatives(
                data=other,
                query=query,
                k=args.search_top_k
            )

        formatted.append(format_alternatives(
            name,
            alts,
            args.search_top_k
        ))

    return "\n\n".join(formatted)


def query_sparql(manager: KgManager, sparql: str) -> AskResult | SelectResult:
    try:
        sparql = manager.fix_prefixes(sparql)
    except Exception as e:
        raise RuntimeError(f"Failed to fix prefixes in SPARQL query:\n{e}")

    try:
        return manager.execute_sparql(sparql)
    except Exception as e:
        raise RuntimeError(f"Failed to execute SPARQL query:\n{e}")


def execute_sparql(manager: KgManager, sparql: str) -> str:
    try:
        result = query_sparql(manager, sparql)
    except Exception as e:
        return f"Failed executing SPARQL query\n{sparql}\n" \
            f"with error:\n{e}"

    return manager.format_sparql_result(result)


def format_alternatives(
    name: str,
    alternatives: list[Alternative],
    k: int
) -> str:
    if len(alternatives) == 0:
        return f"No {name} found"

    top_k_string = "\n".join(
        f"{i + 1}. {alt.get_string()}"
        for i, alt in enumerate(alternatives[:k])
    )
    return f"Top {k} {name}:\n{top_k_string}"


def search_entities(
    manager: KgManager,
    query: str,
    k: int
) -> str:
    alts = manager.get_entity_alternatives(query=query, k=k)
    kg = manager.kg.capitalize()
    return format_alternatives(f"{kg} entities", alts, k)


def search_properties(
    manager: KgManager,
    query: str,
    k: int
) -> str:
    alts = manager.get_property_alternatives(query=query, k=k)
    kg = manager.kg.capitalize()
    return format_alternatives(f"{kg} properties", alts, k)


def format_message(message: dict) -> str:
    role = message["role"].upper()
    return f"""\
{"=" * len(role)}
{role}
{"=" * len(role)}
{message["content"]}"""


def format_fn_call(fn_name: str, fn_args: dict) -> str:
    fn_args_string = "\n".join(
        f"{key} => {value}" for key, value in fn_args.items()
    )
    return f"Calling function {fn_name} with arguments:\n{fn_args_string}"


class Initial(BaseModel):
    plan: str
    action: str


class Continuation(BaseModel):
    thought: str
    plan_change: str | None
    action: str


def response_format(initial: bool) -> Type[BaseModel]:
    if initial:
        return Initial
    else:
        return Continuation


<<<<<<< HEAD
def easy_example(manager: KgManager, k: int) -> list[dict]:
=======
def wikidata_examples(manager: KgManager) -> list[dict]:
>>>>>>> 14192a3c
    return [
        prompt("What is the capital of France?", manager),
        {
            "role": "assistant",
            "content": """\
Plan:
- find the entity for France
- find the property for capital
- combine them in a SPARQL query""",
            "tool_calls": [
                {
                    "type": "function",
                    "function": {
                        "name": "search_entities",
                        "arguments": json.dumps({"query": "France"}),
                    },
                    "id": "1"
                }
            ]
        },
        {
            "role": "tool",
            "content": search_entities(manager, "France", k),
            "tool_call_id": "1"
        },
        {
            "role": "assistant",
            "content": """\
I identified the entity for France as wd:Q142. Now I will search for the \
property for capital""",
            "tool_calls": [
                {
                    "type": "function",
                    "function": {
                        "name": "search_properties",
                        "arguments": json.dumps({"query": "capital"}),
                    },
                    "id": "2"
                }
            ]
        },
        {
            "role": "tool",
            "content": search_properties(manager, "capital", k),
            "tool_call_id": "2"
        },
        {
            "role": "assistant",
            "content": """\
I identified the property for capital as wdt:P36. Now I will combine them \
in a SPARQL query.""",
            "tool_calls": [
                {
                    "type": "function",
                    "function": {
                        "name": "execute_sparql",
                        "arguments": json.dumps({
                            "sparql": "SELECT ?capital WHERE { wd:Q142 \
wdt:P36 ?capital }"
                        }),
                    },
                    "id": "3"
                }
            ]
        },
        {
            "role": "tool",
            "content": execute_sparql(
                manager,
                "SELECT ?capital WHERE { wd:Q142 wdt:P36 ?capital }"
            ),
            "tool_call_id": "3"
        },
        {
            "role": "assistant",
            "content": """\
The capital of France is Paris""",
            "tool_calls": [
                {
                    "type": "function",
                    "function": {
                        "name": "stop",
                        "arguments": "{}",
                    },
                    "id": "4"
                }
            ]
        },
        {
            "role": "tool",
            "content": "Stopping the SPARQL generation process",
            "tool_call_id": "4"
        }
    ]


def examples(manager: KgManager, k: int, ignore: bool = False) -> list[dict]:
    if ignore:
        return []
    elif manager.kg == "wikidata":
        return wikidata_examples(manager)
    else:
<<<<<<< HEAD
        return [
            *easy_example(manager, k)
        ]
=======
        return []
>>>>>>> 14192a3c


def run(args: argparse.Namespace) -> None:
    args = parse_args()

    kg = args.knowledge_graph
    index_dir = get_index_dir()
    if args.entities is None:
        assert index_dir is not None, \
            "SEARCH_INDEX_DIR environment variable must be set if " \
            "--entities is not provided"
        args.entities = os.path.join(index_dir, f"{kg}-entities")

    if args.properties is None:
        assert index_dir is not None, \
            "SEARCH_INDEX_DIR environment variable must be set if " \
            "--properties is not provided"
        args.properties = os.path.join(index_dir, f"{kg}-properties")

    client = OpenAI(api_key=args.api_key)

    ent_index, ent_mapping = load_index_and_mapping(
        args.entities,
        args.index_type,
    )

    prop_index, prop_mapping = load_index_and_mapping(
        args.properties,
        args.index_type,
        WikidataPropertyMapping if kg == "wikidata" else None,
    )

    manager = get_kg_manager(
        kg,
        ent_index,
        prop_index,
        ent_mapping,
        prop_mapping,
    )

    fns = functions(args.fn_set)

    api_messages: list = [
        system_message(fns, manager),
        *examples(manager, args.search_top_k, args.no_examples),
        prompt(args.question, manager)
    ]
    content_messages: list[str] = []
    for msg in api_messages:
        for tool_call in msg.get("tool_calls", []):
            fn_name = tool_call["function"]["name"]
            if fn_name == "stop":
                continue

            fn_args = json.loads(tool_call["function"]["arguments"])
            fmt = format_message({
                "role": "tool call",
                "content": format_fn_call(fn_name, fn_args)
            })
            content_messages.append(fmt)
            print(fmt)

        fmt = format_message(msg)
        content_messages.append(fmt)
        print(fmt)

    sparqls = []

    while True:
        response = client.chat.completions.create(
            messages=api_messages,  # type: ignore
            model=args.model,
            tools=[
                {"type": "function", "function": fn}
                for fn in fns
            ],  # type: ignore
            # response_format=response_format(initial),  # type: ignore
            parallel_tool_calls=False,
        )  # type: ignore

        choice = response.choices[0]
        api_messages.append(choice.message)
        if choice.message.content:
            fmt = format_message({
                "role": "assistant",
                "content": choice.message.content or ""
            })
            print(fmt)
            content_messages.append(fmt)

        if choice.finish_reason == "stop":
            break

        elif not choice.message.tool_calls:
            continue

        tool_call = choice.message.tool_calls[0]
        fn_name = tool_call.function.name
        if fn_name == "stop":
            api_messages.append({
                "role": "tool",
                "content": "Stopping the SPARQL generation process",
                "tool_call_id": tool_call.id
            })
            break

        fn_args = json.loads(tool_call.function.arguments)
        if fn_name == "execute_sparql":
            sparqls.append(fn_args["sparql"])

        fmt = format_message({
            "role": "tool call",
            "content": format_fn_call(fn_name, fn_args),
        })
        print(fmt)
        content_messages.append(fmt)

        result = execute_fn(manager, fn_name, fn_args, args)
        tool_msg = {
            "role": "tool",
            "content": result,
            "tool_call_id": tool_call.id
        }
        fmt = format_message(tool_msg)
        print(fmt)
        content_messages.append(fmt)
        api_messages.append(tool_msg)

    if sparqls:
        sparql = sparqls[-1]
        try:
            sparql = manager.fix_prefixes(sparql)
            sparql = manager.prettify(sparql)
        except Exception:
            pass

        fmt = format_message({
            "role": "sparql",
            "content": sparql
        })
        print(fmt)
        content_messages.append(fmt)

    if args.save_to is not None:
        dir = os.path.dirname(args.save_to)
        if dir:
            os.makedirs(dir, exist_ok=True)

        with open(args.save_to, "w") as f:
            f.write("\n".join(content_messages))


if __name__ == "__main__":
    run(parse_args())<|MERGE_RESOLUTION|>--- conflicted
+++ resolved
@@ -596,11 +596,7 @@
         return Continuation
 
 
-<<<<<<< HEAD
-def easy_example(manager: KgManager, k: int) -> list[dict]:
-=======
-def wikidata_examples(manager: KgManager) -> list[dict]:
->>>>>>> 14192a3c
+def wikidata_examples(manager: KgManager, k: int) -> list[dict]:
     return [
         prompt("What is the capital of France?", manager),
         {
@@ -701,15 +697,9 @@
     if ignore:
         return []
     elif manager.kg == "wikidata":
-        return wikidata_examples(manager)
+        return wikidata_examples(manager, k)
     else:
-<<<<<<< HEAD
-        return [
-            *easy_example(manager, k)
-        ]
-=======
         return []
->>>>>>> 14192a3c
 
 
 def run(args: argparse.Namespace) -> None:
