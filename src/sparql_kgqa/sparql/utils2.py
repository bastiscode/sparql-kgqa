from collections import Counter
from urllib.parse import quote_plus
import time
import tempfile
import os
import random
import logging
import re
import uuid
from importlib import resources
from concurrent.futures import ThreadPoolExecutor, as_completed
from typing import Callable, Iterable, Iterator, Type, TypeVar, Any

from text_utils import grammar, tokenization
from search_index import PrefixIndex, QGramIndex
from search_index.index import SearchIndex
from search_index.mapping import Mapping as SearchIndexMapping
from text_utils.api.table import generate_table

from sparql_kgqa.sparql.utils import (
    AskResult,
    find_all,
    find,
    parse_to_string,
    ask_to_select,
    prettify,
    query_qlever
)

LOGGER = logging.getLogger(__name__)
CLEAN_PATTERN = re.compile(r"\s+", flags=re.MULTILINE)
Chat = list[dict[str, str]]

OBJ_TYPES = ["entity", "property", "other", "literal"]
SEARCH_TOKEN = "<|search|>"


def clean(s: str) -> str:
    return CLEAN_PATTERN.sub(" ", s).strip()


def load_sparql_grammar() -> tuple[str, str]:
    sparql_grammar = resources.read_text(
        "sparql_kgqa.sparql.grammar",
        "sparql.y"
    )
    sparql_lexer = resources.read_text(
        "sparql_kgqa.sparql.grammar",
        "sparql2.l"
    )
    return sparql_grammar, sparql_lexer


def load_iri_and_literal_grammar() -> tuple[str, str]:
    iri_and_literal_grammar = resources.read_text(
        "sparql_kgqa.sparql.grammar",
        "iri_literal.y"
    )
    iri_and_literal_lexer = resources.read_text(
        "sparql_kgqa.sparql.grammar",
        "iri_literal.l"
    )
    return iri_and_literal_grammar, iri_and_literal_lexer


def is_prefix_of_iri(prefix: str, iri: str) -> bool:
    # find / necessary becuase some prefixes are prefixes of each other,
    # e.g. <http://www.wikidata.org/entity/
    # and  <http://www.wikidata.org/entity/statement/
    return iri.startswith(prefix) and iri.find("/", len(prefix)) == -1


class Alternative:
    def __init__(
        self,
        identifier: str,
        short_identifier: str | None = None,
        label: str | None = None,
        variants: list[str] | None = None,
        aliases: list[str] | None = None,
        infos: list[str] | None = None
    ) -> None:
        self.identifier = identifier
        self.short_identifier = short_identifier
        self.label = label
        self.aliases = aliases
        self.variants = variants
        self.infos = infos

    def __repr__(self) -> str:
        return f"Alternative('{self.label}', '{self.identifier}')"

    @staticmethod
    def _clip(s: str | None, max_len: int = 128) -> str:
        if s is None:
            return ""

        return s[:max_len] + "..." if len(s) > max_len else s

    def get_label(self, variant: str | None = None) -> str:
        label = (
            self._clip(self.label)
            or self.short_identifier
            or self.identifier
        )
        if variant:
            label += f" ({variant})"

        return label

    def get_string(self, max_aliases: int = 5, add_infos: bool = False) -> str:
        s = self.get_label()

        if add_infos and (self.label or self.infos):
            infos = []
            if self.label:
                infos.append(self.short_identifier or self.identifier)
            if self.infos:
                infos.extend(self.infos)
            if infos:
                info_str = ", ".join(self._clip(info) for info in infos)
                s += f" ({info_str})"

        if max_aliases and self.aliases:
            aliases = random.sample(
                self.aliases,
                min(len(self.aliases), max_aliases)
            )
            alias_str = ", ".join(self._clip(a) for a in aliases)
            s += f", also known as {alias_str}"

        if self.variants:
            s += f" ({'|'.join(self.variants)})"

        return s

    def get_regex(self) -> str:
        r = re.escape(self.get_label())
        if self.variants:
            r += re.escape(" (") \
                + "(?:" + "|".join(map(re.escape, self.variants)) + ")" \
                + re.escape(")")
        return r


class NoneAlternative(Alternative):
    def __init__(self, obj_type: str) -> None:
        super().__init__("none", "none")
        self.obj_type = obj_type

    def get_string(self, max_aliases: int = 5, add_infos: bool = True) -> str:
        return f"{self.label} (if no other {self.obj_type} fits well enough)"

    def get_regex(self) -> str:
        return re.escape("none")


WIKIDATA_PROPERTY_VARIANTS = {
    "<http://www.wikidata.org/prop/direct-normalized/": "wdtn",
    "<http://www.wikidata.org/prop/direct/": "wdt",
    "<http://www.wikidata.org/prop/": "p",
    "<http://www.wikidata.org/prop/qualifier/": "pq",
    "<http://www.wikidata.org/prop/qualifier/value-normalized/": "pqn",
    "<http://www.wikidata.org/prop/qualifier/value/": "pqv",
    "<http://www.wikidata.org/prop/reference/": "pr",
    "<http://www.wikidata.org/prop/reference/value-normalized/": "prn",
    "<http://www.wikidata.org/prop/reference/value/": "prv",
    "<http://www.wikidata.org/prop/statement/": "ps",
    "<http://www.wikidata.org/prop/statement/value-normalized/": "psn",
    "<http://www.wikidata.org/prop/statement/value/": "psv"
}


class Mapping:
    IDENTIFIER_COLUMN = 3

    def __init__(self) -> None:
        self.map: SearchIndexMapping | None = None

    @classmethod
    def load(cls, index: SearchIndex, path: str) -> "Mapping":
        map = SearchIndexMapping(index, cls.IDENTIFIER_COLUMN, path)
        mapping = cls()
        mapping.map = map
        return mapping

    def __getitem__(self, key: str) -> int:
        assert self.map is not None, "mapping not loaded"
        item = self.map.get(key)
        assert item is not None, f"key '{key}' not in mapping"
        return item

    def normalize(self, iri: str) -> tuple[str, str | None] | None:
        return iri, None

    def denormalize(self, key: str, variant: str | None) -> str | None:
        return key

    def default_variants(self) -> set[str]:
        return set()

    def __contains__(self, key: str) -> bool:
        assert self.map is not None, "mapping not loaded"
        return self.map.get(key) is not None


class WikidataPropertyMapping(Mapping):
    NORM_PREFIX = "<http://www.wikidata.org/entity/"

    def __init__(self) -> None:
        super().__init__()
        self.inverse_variants = {
            var: pfx
            for pfx, var in WIKIDATA_PROPERTY_VARIANTS.items()
        }

    @staticmethod
    def _longest_prefix(key: str) -> str | None:
        longest = None
        for prefix in WIKIDATA_PROPERTY_VARIANTS:
            if not is_prefix_of_iri(prefix, key):
                continue
            if longest is None or len(prefix) > len(longest):
                longest = prefix
        return longest

    def normalize(self, iri: str) -> tuple[str, str | None] | None:
        longest = self._longest_prefix(iri)
        if longest is None:
            return None
        key = self.NORM_PREFIX + iri[len(longest):]
        return key, WIKIDATA_PROPERTY_VARIANTS[longest]

    def denormalize(self, key: str, variant: str | None) -> str | None:
        if variant is None:
            return key
        elif variant not in self.inverse_variants:
            return None
        elif not is_prefix_of_iri(self.NORM_PREFIX, key):
            return None
        pfx = self.inverse_variants[variant]
        return pfx + key[len(self.NORM_PREFIX):]

    def default_variants(self) -> set[str]:
        return set(WIKIDATA_PROPERTY_VARIANTS.values())


class KgManager:
    entity_mapping_cls: Type[Mapping] = Mapping
    property_mapping_cls: Type[Mapping] = Mapping
    prefixes = {
        "bd": "<http://www.bigdata.com/rdf#",
        "cc": "<http://creativecommons.org/ns#",
        "dct": "<http://purl.org/dc/terms/",
        "geo": "<http://www.opengis.net/ont/geosparql#",
        "hint": "<http://www.bigdata.com/queryHints#",
        "ontolex": "<http://www.w3.org/ns/lemon/ontolex#",
        "owl": "<http://www.w3.org/2002/07/owl#",
        "prov": "<http://www.w3.org/ns/prov#",
        "rdf": "<http://www.w3.org/1999/02/22-rdf-syntax-ns#",
        "rdfs": "<http://www.w3.org/2000/01/rdf-schema#",
        "schema": "<http://schema.org/",
        "skos": "<http://www.w3.org/2004/02/skos/core#",
        "xsd": "<http://www.w3.org/2001/XMLSchema#",
        "wikibase": "<http://wikiba.se/ontology#",
    }
    custom_prefixes: dict[str, str] = {}

    def __init__(
        self,
        kg: str,
        entity_index: SearchIndex,
        property_index: SearchIndex,
        entity_mapping: Mapping,
        property_mapping: Mapping,
    ):
        self.kg = kg
        assert entity_index.get_type() == property_index.get_type(), \
            "entity and property index types do not match"
        self.entity_index = entity_index
        self.property_index = property_index
        self.entity_mapping = entity_mapping
        self.property_mapping = property_mapping
        self.parser = grammar.LR1Parser(*load_sparql_grammar())
        self.iri_literal_parser = grammar.LR1Parser(
            *load_iri_and_literal_grammar()
        )
        self.search_pattern = re.compile(r"<\|search\|>")

    def get_constraint(
        self,
        continuations: list[bytes],
        exact: bool
    ) -> grammar.LR1Constraint:
        return grammar.LR1Constraint(
            *load_sparql_grammar(),
            continuations,
            exact
        )

    def prettify(
        self,
        sparql: str,
        indent: int = 2,
        is_prefix: bool = False
    ) -> str:
        try:
            sparql = self.fix_prefixes(
                sparql,
                is_prefix
            )
            return prettify(
                sparql,
                self.parser,
                indent,
                is_prefix
            )
        except Exception as e:
            LOGGER.debug(
                f"prettify failed for sparql '{sparql}': {e}"
            )
            return sparql

    def autocomplete_prefix(
        self,
        prefix: str,
        qlever_endpoint: str | None = None,
        limit: int | None = None,
        max_retries: int = 1
    ) -> set[str] | None:
        """
        Autocomplete the SPARQL prefix,
        run it against Qlever and return the IRIs
        and literals that can come next.
        Assumes that the prefix is a valid SPARQL prefix
        ending with <|search|>
        """
        parse, _ = self.parser.prefix_parse(
            prefix.encode(),
            skip_empty=False,
            collapse_single=True
        )

        # find one non-empty iri
        iri = next((
            p for p in find_all(
                parse,
                {"IRIREF", "PNAME_LN", "PNAME_NS"},
                skip={"Prologue", "SubSelect"}
            ) if p["value"] != ""),
            None
        )
        if iri is None:
            # means we have a prefix but with only vars,
            # which means that there are no constraints
            return None

        # determine current position in the query:
        # subject, predicate or object

        # find all triple blocks first
        triple_blocks = list(find_all(
            parse,
            "TriplesSameSubjectPath",
            skip={"SubSelect"}
        ))
        if not triple_blocks:
            # without triples the knowledge graph can not be
            # constrained
            return None

        no_iris = all(
            all(
                iri["value"] == ""
                for iri in find_all(
                    triple_block,
                    {"IRIREF", "PNAME_NS", "PNAME_LN"}
                )
            )
            for triple_block in triple_blocks
        )
        if no_iris:
            # without iris the knowledge graph can not be
            # constrained
            return None

        last_triple = triple_blocks[-1]
        # the last triple block
        assert len(last_triple["children"]) == 2
        subj, second = last_triple["children"]
        assert second["name"] == "PropertyListPathNotEmpty"

        var = uuid.uuid4().hex
        assert len(second["children"]) == 3
        prop, obj, _ = second["children"]
        if subj["name"] == "KGS":
            # subject can be anything
            return None

        elif prop["name"] == "KGS":
            # property
            prop["name"] = "VAR1"
            prop["value"] = f"?{var}"
            obj["name"] = "VAR1"
            obj_var = uuid.uuid4().hex
            obj["value"] = f"?{obj_var}"

        elif obj["name"] == "KGS":
            # object
            obj["name"] = "VAR1"
            obj["value"] = f"?{var}"

        else:
            assert "unexpected case"

        # fix all future brackets
        for item in find_all(
            parse,
            {"{", "}", "(", ")", "."},
        ):
            item["value"] = item["name"]

        if limit is not None:
            # find solution modifier and add limit clause
            sol_mod = find(parse, "SolutionModifier")
            assert sol_mod is not None, "could not find solution modifier"
            children = sol_mod.get("children", [])
            children.append({
                "name": "LimitClause",
                "children": [
                    {
                        'name': 'LIMIT',
                        'value': 'LIMIT'
                    },
                    {
                        'name': 'INTEGER',
                        'value': str(limit)
                    }
                ]
            })
            sol_mod["children"] = children

        prefix = parse_to_string(parse)

        select = ask_to_select(
            prefix,
            self.parser,
            var=f"?{var}",
            distinct=True
        )
        if select is not None:
            prefix = select
        else:
            # query is not an ask query, replace
            # the selected vars with our own
            parse = self.parser.parse(
                prefix,
                skip_empty=False,
                collapse_single=False
            )
            sel_clause = find(parse, "SelectClause", skip={"SubSelect"})
            assert sel_clause is not None, "could not find select clause"
            sel_clause["children"] = [
                {
                    'name': 'SELECT',
                    'value': 'SELECT',
                },
                {
                    'name': "DISTINCT",
                    'value': "DISTINCT"
                },
                {
                    'name': 'Var',
                    'value': f"?{var}"
                }
            ]
            prefix = parse_to_string(parse)

        uris = None
        try:
            result = query_qlever(
                prefix,
                self.parser,
                self.kg,
                qlever_endpoint,
                timeout=10.0,
                max_retries=max_retries
            )
            assert isinstance(result, list)
            uris = set(result[i][0] for i in range(1, len(result)))
        except Exception as e:
            LOGGER.debug(
                "querying qlever within autocomplete_prefix "
                f"failed for prefix '{prefix}': {e}"
            )
        return uris

    def get_formatted_result(
        self,
        sparql: str,
        qlever_endpoint: str | None = None,
        max_retries: int = 1,
        max_rows: int = 10,
        max_columns: int = 5,
    ) -> str:
        # run sparql against endpoint, format result as string
        try:
            result = query_qlever(
                sparql,
                self.parser,
                self.kg,
                qlever_endpoint,
                timeout=10.0,
                max_retries=max_retries
            )
        except Exception as e:
            LOGGER.debug(
                f"querying qlever within get_formatted_result "
                f"failed for sparql '{sparql}': {e}"
            )
            return f"Query failed with exception: {e}"

        if isinstance(result, AskResult):
            return str(result)

        num_rows = len(result) - 1
        num_columns = len(result[0])
        if num_rows == 0:
            return "Empty"

        # generate a nicely formatted table
        data = []
        for r in range(1, min(len(result), max_rows + 1)):
            row = []
            for c in range(min(len(result[r]), max_columns)):
                val = result[r][c]
                processed = self.process_iri_or_literal(val)
                if processed is None:
                    row.append(val)
                    continue

                typ, formatted, _ = processed
                if typ == "literal":
                    row.append(formatted)
                    continue

                # for iri check whether it is in one of the mappings
                norm = self.entity_mapping.normalize(val)
                map = self.entity_mapping
                index = self.entity_index
                if norm is None or norm[0] not in map:
                    norm = self.property_mapping.normalize(val)
                    map = self.property_mapping
                    index = self.property_index

                if norm is not None and norm[0] in map:
                    name = index.get_name(map[norm[0]])
                    formatted = f"{name} ({formatted})"

                row.append(formatted)

            data.append(row)

        table = generate_table(
            [result[0][:max_columns]],
            data,
        )

        return f"""\
Got {num_rows:,} row{'s' * (num_rows != 1)} for \
{num_columns:,} variable{'s' * (num_columns != 1)}, \
showing the first {max_rows} rows for the first {max_columns} variables \
at maximum below:
{table}
"""

    def get_judgement_prompt_and_regex(
        self,
        question: str,
        sparql: str,
        natural_sparql: str,
        qlever_endpoint: str | None = None,
        max_retries: int = 1,
        max_rows: int = 10,
        max_columns: int = 5,
    ) -> tuple[str, str]:
        result = self.get_formatted_result(
            sparql,
            qlever_endpoint,
            max_retries,
            max_rows,
            max_columns
        )
        prompt = f"""\
Given a question and a SPARQL query together with its execution result, \
judge whether the SPARQL query makes sense for answering the question. \
Provide a short, high level explanation of at most 16 words and \
a final yes or no answer.

Question:
{question}

SPARQL query over {self.kg}:
{natural_sparql}

Result:
{result}
"""
        regex = """\
Explanation: (?:\\w+ ){1, 15}\\w+

Answer: (?:yes|no)"""
        return prompt, regex

    def parse_judgement(
        self,
        judgement: str
    ) -> tuple[str, bool]:
        exp = "Explanation: "
        exp_start = judgement.find(exp)
        if exp_start == -1:
            return "", True

        exp_start += len(exp)
        exp_end = judgement.find("\n", exp_start)
        if exp_end == -1:
            return "", True

        explanation = judgement[exp_start:exp_end].strip()
        ans = "Answer: "
        ans_start = judgement.find(ans, exp_end)
        if ans_start == -1:
            return explanation, True

        ans_start += len(ans)
        answer = judgement[ans_start:].strip()
        return explanation, answer == "yes"

    def find_longest_prefix(
        self,
        iri: str,
        prefixes: dict[str, str] | None = None
    ) -> tuple[str, str] | None:
        return next(
            iter(sorted(
                filter(
                    lambda pair: is_prefix_of_iri(pair[1], iri),
                    (
                        prefixes
                        or (self.prefixes | self.custom_prefixes)
                    ).items()
                ),
                key=lambda pair: len(pair[1]),
                reverse=True
            )),
            None
        )

    def process_iri_or_literal(
        self,
        data: str,
        prefixes: dict[str, str] | None = None
    ) -> tuple[str, str, str | None] | None:
        try:
            parse = self.iri_literal_parser.parse(
                data,
                skip_empty=True,
                collapse_single=True
            )
        except Exception:
            return None

        match parse["name"]:
            case "IRIREF":
                short = self.format_iri(data, prefixes, safe=False)
                if short is None:
                    return None

                return "iri", short, None

            case lit if lit.startswith("STRING"):
                return "literal", self.format_string_literal(data), None

            case "RDFLiteral":
                if len(parse["children"]) == 2:
                    # langtag
                    s, langtag = parse["children"]
                    if not langtag["value"].startswith("@en"):
                        return None

                    return (
                        "literal",
                        self.format_string_literal(s["value"]),
                        langtag["value"]
                    )

                elif len(parse["children"]) == 3:
                    # datatype
                    s, _, datatype = parse["children"]
                    return (
                        "literal",
                        self.format_string_literal(s["value"]),
                        self.format_iri(datatype["value"])
                    )

            case "INTEGER" | "DECIMAL" | "DOUBLE" | "true" | "false":
                return "literal", data, None

    def format_iri(
        self,
        iri: str,
        prefixes: dict[str, str] | None = None,
        safe: bool = False
    ) -> str | None:
        longest = self.find_longest_prefix(iri, prefixes)
        if longest is None:
            return iri

        short, long = longest
        val = iri[len(long):-1]

        # check if no bad characters are in the short form
        # by url encoding it and checking if it is still the same
        if not safe or quote_plus(val) == val:
            return short + ":" + val
        else:
            return None

    def format_string_literal(self, literal: str) -> str:
        if literal.startswith("'"):
            return literal.strip("'")
        else:
            return literal.strip('"')

    def denormalize_selection(
        self,
        obj_type: str,
        identifier: str,
        variant: str | None
    ) -> str | None:
        if obj_type == "entity":
            return self.entity_mapping.denormalize(
                identifier,
                variant
            )
        elif obj_type == "property":
            return self.property_mapping.denormalize(
                identifier,
                variant
            )
        else:
            return identifier

    def fix_prefixes(
        self,
        sparql: str,
        is_prefix: bool = False,
        remove_known: bool = False
    ) -> str:
        if is_prefix:
            parse, rest = self.parser.prefix_parse(
                sparql.encode(),
                skip_empty=False,
                collapse_single=True
            )
            rest_str = bytes(rest).decode(errors="replace")
        else:
            parse = self.parser.parse(
                sparql,
                skip_empty=False,
                collapse_single=True
            )
            rest_str = ""

        prefixes = self.prefixes | self.custom_prefixes
        reverse_prefixes = {
            long: short
            for short, long in prefixes.items()
        }

        prologue = find(parse, "Prologue")
        assert prologue is not None

        base_decls = list(find_all(prologue, "BaseDecl"))

        exist = {}
        for prefix_decl in find_all(prologue, "PrefixDecl"):
            assert len(prefix_decl["children"]) == 3
            first = prefix_decl["children"][1]["value"]
            second = prefix_decl["children"][2]["value"]
            if first == "" or second == "":
                continue

            short = first.split(":", 1)[0]
            long = second[:-1]
            exist[short] = long

        seen = set()
        for iri in find_all(parse, "IRIREF", skip={"Prologue"}):
            if iri["value"] == "":
                continue

            short = self.format_iri(iri["value"], safe=True)
            if short is None:
                continue

            pfx, _ = short.split(":", 1)
            iri["value"] = short
            iri["name"] = "PNAME_NS"
            seen.add(pfx)

        for pfx in find_all(
            parse,
            {"PNAME_NS", "PNAME_LN"},
            skip={"Prologue"}
        ):
            if pfx["value"] == "":
                continue

            short, val = pfx["value"].split(":", 1)
            long = exist.get(short, "")

            if reverse_prefixes.get(long, short) != short:
                # replace existing short forms with our own short form
                short = reverse_prefixes[long]
                pfx["value"] = f"{short}:{val}"

            seen.add(short)

        prologue["children"] = base_decls

        for pfx in seen:
            if pfx in prefixes:
                if remove_known:
                    continue
                long = prefixes[pfx]
            elif pfx in exist:
                long = exist[pfx]
            else:
                continue

            prologue["children"].append(
                {
                    "name": "PrefixDecl",
                    "children": [
                        {"name": "PREFIX", "value": "PREFIX"},
                        {"name": "PNAME_NS", "value": f"{pfx}:"},
                        {"name": "IRIREF", "value": f"{long}>"},
                    ]
                }
            )

        return parse_to_string(parse) + rest_str

    def replace_iri(
        self,
        parse: dict[str, Any],
        with_iri: bool = True
    ) -> bool:
        assert parse["name"] == "iri", "obj is not an iri parse tree"
        child = parse["children"][0]
        if child["name"] == "PrefixedName":
            child = child["children"][0]
            start, end = child["byte_span"]
            if start == end:
                return False

            short = child["value"]
            # convert to long form iri
            pfx, val = short.split(":", 1)
            if pfx not in self.custom_prefixes:
                return False

            iri = self.custom_prefixes[pfx] + val + ">"

        elif child["name"] == "IRIREF":
            start, end = child["byte_span"]
            if start == end:
                return False

            iri = child["value"]
            short = self.format_iri(
                iri,
                self.custom_prefixes
            )
            if short is None:
                return False

        else:
            return False

        norm = self.entity_mapping.normalize(iri)
        map = self.entity_mapping
        index = self.entity_index
        if norm is None or norm[0] not in map:
            norm = self.property_mapping.normalize(iri)
            map = self.property_mapping
            index = self.property_index

        if norm is None or norm[0] not in map:
            return True

        key, variant = norm
        label = index.get_name(map[key])

        if with_iri:
            label += f" ({short})"
        elif variant:
            label += f" ({variant})"

        child["name"] = "IRIREF"
        child.pop("children", None)
        child["value"] = f"<{label}>"
        return False

    def replace_iris(
        self,
        sparql: str,
        is_prefix: bool = False,
        with_iri: bool = True
    ) -> tuple[str, bool]:

        if is_prefix:
            parse, rest = self.parser.prefix_parse(
                sparql.encode(),
                skip_empty=True,
                collapse_single=False
            )
            rest_str = bytes(rest).decode(errors="replace")
        else:
            parse = self.parser.parse(
                sparql,
                skip_empty=True,
                collapse_single=False
            )
            rest_str = ""

        incomplete = False

        for obj in find_all(parse, "iri", skip={"Prologue"}):
            iri_incomplete = self.replace_iri(obj, with_iri)
            incomplete |= iri_incomplete

        if not incomplete:
            # remove custom prefixes if they are not used
            for pfx in find_all(
                parse,
                "PrefixDecl"
            ):
                if len(pfx["children"]) != 3:
                    continue

                short = pfx["children"][1]["value"][:-1]
                if short not in self.custom_prefixes:
                    continue

                pfx["children"] = []

        return parse_to_string(parse) + rest_str, incomplete

    def replace_entities_and_properties(self, sparql: str) -> str:
        parse = self.parser.parse(
            sparql,
            skip_empty=True,
            collapse_single=True
        )

        for obj in find_all(
            parse,
            {"IRIREF", "PNAME_LN", "PNAME_NS"},
            skip={"Prologue"}
        ):
            if "value" not in obj:
                continue

            elif obj["name"] in ["PNAME_NS", "PNAME_LN"]:
                # translate short to long
                short = obj["value"]
                pfx, val = short.split(":")
                if pfx not in self.custom_prefixes:
                    continue
                val = self.custom_prefixes[pfx] + val + ">"

            else:
                val = obj["value"]

            # try entity first
            norm = self.entity_mapping.normalize(val)
            map = self.entity_mapping
            index = self.entity_index
            if norm is None or norm[0] not in map:
                # fallback to property
                norm = self.property_mapping.normalize(val)
                map = self.property_mapping
                index = self.property_index

            # if norm is still none or key not in map, continue
            if norm is None or norm[0] not in map:
                continue

            key, variant = norm
            data = index.get_row(map[key])
            label = data.split("\t")[0]
            if variant is not None:
                label += f" ({variant})"

            obj["value"] = f"<{label}>"

        return parse_to_string(parse)

    def build_alternatives(
        self,
        data: list[tuple[str, set[str] | None]],
    ) -> list[Alternative]:
        alternatives: list[Alternative] = []

        for line, variants in data:
            label, _, syns, id, infos = line.rstrip("\r\n").split("\t")

            assert all(
                alt.identifier != id
                for alt in alternatives
            ), f"duplicate identifier {id} in data"

            alternative = Alternative(
                id,
                short_identifier=self.format_iri(id),
                label=label,
                variants=sorted(variants) if variants else None,
                aliases=[s for s in syns.split(";;;") if s != ""],
                infos=[i for i in infos.split(";;;") if i != ""]
            )
            alternatives.append(alternative)

        return alternatives

    def get_selection_alternatives(
        self,
        prefix: str,
        search: str,
        k: int,
        max_candidates: int | None = None,
        endpoint: str | None = None,
        max_retries: int = 1,
        skip_autocomplete: bool = False,
        **kwargs: Any
    ) -> dict[str, list[Alternative]] | None:
        try:
            if skip_autocomplete:
                result = None
            else:
                result = self.autocomplete_prefix(
                    prefix + SEARCH_TOKEN,
                    endpoint,
                    max_candidates + 1
                    if max_candidates is not None else None,
                    max_retries
                )
                LOGGER.debug(
                    f"Got {len(result or set())} results "
                    f"for prefix {prefix}"
                )
        except Exception as e:
            LOGGER.debug(
                f"autocomplete_prefix failed for prefix '{prefix}': "
                f"{e}"
            )
            return None

        all_alternatives = {}

        if result is None or len(result) > (max_candidates or len(result)):
            # select result being None means that there is no way
            # to constrain / filter the knowledge graph with the
            # current prefix, just search in the full index
            # with the guess;
            # we also do this if the number of results is greater
            # than max_results, because creating an extra index
            # for that would be too expensive
            for index_type, index, map in [
                ("entity", self.entity_index, self.entity_mapping),
                ("property", self.property_index, self.property_mapping)
            ]:
                data: list[tuple[str, set[str] | None]] = []
                matching = set()
                for id, _ in index.find_matches(search, **kwargs)[:k]:
                    matching.add(id)
                    data.append((index.get_row(id), map.default_variants()))

                all_alternatives[index_type] = self.build_alternatives(data)

            return all_alternatives

        entities = {}
        properties = {}
        others = []
        literals = []

        # split result into entities, properties, other iris
        # and literals
        start = time.perf_counter()
        for res in result:
            processed = self.process_iri_or_literal(res)
            if processed is None:
                continue

            typ, formatted, info = processed
            if typ == "literal":
                literals.append((res, formatted, info))
                continue

            unmatched = True
            for id_map, map in [
                (entities, self.entity_mapping),
                (properties, self.property_mapping)
            ]:
                norm = map.normalize(res)
                if norm is None:
                    continue

                iri, variant = norm
                if iri not in map:
                    continue

                id = map[iri]
                if id not in id_map:
                    id_map[id] = set()

                if variant is not None:
                    id_map[id].add(variant)

                unmatched = False

            if not unmatched:
                continue

            # not an entity or property from our index
            # check if it is starting with a known general prefix
            # because custom ids could just be guessed by the model
            pfx, _ = formatted.split(":", 1)
            if pfx not in self.prefixes:
                continue

            others.append((res, formatted, info))

        end = time.perf_counter()
        LOGGER.debug(
            f"parsing {len(result):,} results "
            f"took {1000 * (end - start):.2f}ms"
        )

        start = time.perf_counter()
        for index_type, id_map, index in [
            ("entity", entities, self.entity_index),
            ("property", properties, self.property_index)
        ]:
            data: list[tuple[str, set[str] | None]] = []

            # build sub index and search in it
            matching = set()
            sub_index = index.sub_index_by_ids(list(id_map))
            for id, _ in sub_index.find_matches(search, **kwargs)[:k]:
                matching.add(id)
                data.append((sub_index.get_row(id), id_map[id]))

            # fill alternatives with popular non-matching entities
            # or properties; lower ids mean higher scores, so just
            # iterate over sorted id_map keys while ignoring already
            # machted ids, and breaking when reaching k total datapoints
            for id in sorted(id_map):
                if len(data) >= k:
                    break
                elif id in matching:
                    continue

                data.append((index.get_row(id), id_map[id]))

            all_alternatives[index_type] = self.build_alternatives(data)

        end = time.perf_counter()
        LOGGER.debug(
            f"preparing entities and properties "
            f"took {1000 * (end - start):.2f}ms"
        )

        start = time.perf_counter()
        with tempfile.TemporaryDirectory() as temp_dir:
            for index_type, raw in [
                ("other", others),
                ("literal", literals)
            ]:
                # build index and search in it
                data: list[tuple[str, set[str] | None]] = []

                data_file = os.path.join(temp_dir, f"{index_type}_data.tsv")
                index_dir = os.path.join(temp_dir, f"{index_type}_index")
                os.makedirs(index_dir, exist_ok=True)
                LOGGER.debug(
                    f"building temporary {index_type} index in {temp_dir} "
                    f"with data at {data_file} and index in {index_dir}"
                )

                # write raw data to temp file in temp dir
                with open(data_file, "w") as f:
                    f.write("label\tscore\tsynonyms\tid\tinfos\n")
                    for res, formatted, info in raw:
                        f.write(f"{formatted}\t0\t\t{res}\t{info}\n")

                QGramIndex.build(
                    data_file,
                    index_dir,
                )
                index = QGramIndex.load(data_file, index_dir)
                matching = set()
                for id, _ in index.find_matches(search, **kwargs)[:k]:
                    matching.add(id)
                    data.append((index.get_row(id), None))

                # fill alternatives with non-matching other iris
                # or literals
                id = 0
                while len(data) < k and id < len(index):
                    if id in matching:
                        id += 1
                        continue

                    data.append((index.get_row(id), None))
                    id += 1

                all_alternatives[index_type] = self.build_alternatives(data)

        end = time.perf_counter()
        LOGGER.debug(
            f"preparing other iris and literals "
            f"took {1000 * (end - start):.2f}ms"
        )

        return all_alternatives

    def get_selection_prompt_and_regex(
        self,
        question: str,
        prefix: str,
        search_query: str,
        alternatives: dict[str, list[Alternative]],
        max_aliases: int = 5,
        add_infos: bool = False,
        failures: set[tuple[str, str, str | None]] | None = None,
        exclude_failures: bool = False
    ) -> tuple[str, str]:
        failed = []
        exclude = set()
        for obj_type, identifier, variant in failures or set():
            if obj_type not in alternatives:
                continue

            nxt = next(
                (alt for alt in enumerate(alternatives[obj_type])
                 if alt[1].identifier == identifier),
                None
            )
            if nxt is None:
                continue

            idx, alt = nxt
            offset = sum(
                len(alternatives[obj_type])
                for obj_type in OBJ_TYPES[:OBJ_TYPES.index(obj_type)]
                if obj_type in alternatives
            )
            idx = offset + idx
            fail = f"{idx + 1}. {alt.label}"
            if variant is not None:
                assert variant in (alt.variants or []), \
                    f"variant {variant} not in {alt.variants}"
                fail += f" ({variant})"

            failed.append(fail)
            if exclude_failures:
                exclude.add(idx)

        prefix = prefix + "..."

        alt_strings = {}
        alt_regexes = {}
        alt_idx = 0
        for obj_type in OBJ_TYPES:
            if obj_type not in alternatives:
                continue

            alts = alternatives[obj_type]
            if len(alts) == 0:
                continue

            counts = Counter(
                alternative.get_label().lower()
                for alternative in alts
            )
            strings = []
            regexes = []
            for alternative in alts:
                alt_label = alternative.get_label()
                alt_idx_str = f"{alt_idx + 1}. "
                strings.append(alt_idx_str + alternative.get_string(
                    max_aliases,
                    # add info to non unique labels
                    add_infos or counts[alt_label.lower()] > 1
                ))
                if alt_idx not in exclude:
                    regexes.append(
                        re.escape(alt_idx_str) + alternative.get_regex()
                    )

                alt_idx += 1

            alt_strings[obj_type] = strings
            alt_regexes[obj_type] = regexes

        alt_string = "\n\n".join(
            f"{obj_type.capitalize()} alternatives:\n" +
            "\n".join(alt_strings[obj_type])
            for obj_type in OBJ_TYPES
            if obj_type in alt_strings
        )

        alt_regex = "(?:" + "|".join(
            regex
            for obj_type in OBJ_TYPES
            if obj_type in alt_regexes
            for regex in alt_regexes[obj_type]
        )

        # none alternative
        num_alts = sum(len(alts) for alts in alternatives.values())
        alt_string = "0. none (if no other alternative fits well enough)" + \
            "\n\n" * (num_alts > 0) + alt_string
        if not exclude_failures or num_alts - len(exclude) <= 0:
            alt_regex += "|" * (num_alts > 0) + re.escape("0. none")
        alt_regex += ")"

<<<<<<< HEAD
        failed = []
        for obj_type, identifier, variant in failures or set():
            if obj_type not in alternatives:
                continue

            nxt = next(
                (alt for alt in enumerate(alternatives[obj_type])
                 if alt[1].identifier == identifier),
                None
            )
            if nxt is None:
                continue

            idx, alt = nxt
            offset = sum(
                len(alternatives[obj_type])
                for obj_type in OBJ_TYPES[:OBJ_TYPES.index(obj_type)]
                if obj_type in alternatives
            )
            fail = f"{offset + idx + 1}. {alt.get_label(variant)}"
            failed.append(fail)

=======
>>>>>>> 54f34ce5
        failure = ""
        if failed:
            failed = "\n\n".join(failed)
            failure = f"""
The following alternatives were already tried but unsuccessful. \
If there is no other sensible alternative to try, select the none alternative:
{failed}
"""

        prompt = f"""\
Select the most fitting alternative to continue the SPARQL \
query with. The question to be answered, the current SPARQL prefix, the \
list of possible alternatives and the search query that \
returned these alternatives are given below.

Question:
{question.strip()}

SPARQL prefix over {self.kg}:
{prefix}

Search query:
{search_query}

{alt_string}
{failure}
Selection:
"""
        return prompt, alt_regex

    def parse_selection(
        self,
        alternatives: dict[str, list[Alternative]],
        result: str
    ) -> tuple[str, tuple[str, str, str | None]] | None:
        num, name = result.split(". ", 1)
        idx = int(num)
        if idx == 0:
            # the none alternative was selected
            return None

        # convert selection index to offset
        idx -= 1

        offset = 0
        obj_type = OBJ_TYPES[0]
        for obj_type in OBJ_TYPES:
            obj_alts = len(alternatives.get(obj_type, []))
            if offset <= idx < offset + obj_alts:
                break
            offset += obj_alts

        alternative = alternatives[obj_type][idx - offset]
        identifier = alternative.identifier
        variant = None
        if not alternative.variants:
            # no variants to parse
            variant = None

        else:
            # parse variant
            # + 4 to account for ". " and opening " ("
            # - 1 to account for closing ")"
            variant = result[len(num) + len(alternative.get_label()) + 4:-1]

        denorm = self.denormalize_selection(
            obj_type,
            identifier,
            variant
        )
        if denorm is not None:
            short = self.format_iri(denorm, self.custom_prefixes)
            assert short is not None, "should not happen"
            name = f"<{name} ({short})>"

        return name, (obj_type, identifier, variant)

    def get_search_prompt_and_regex(
        self,
        question: str,
        prefix: str,
        failures: set[str] | None = None
    ) -> tuple[str, str]:
        prefix = prefix + "..."

        if isinstance(self.entity_index, PrefixIndex):
            index_info = "keyword prefix"
            dist_info = "number of keyword matches"
        else:
            assert isinstance(self.entity_index, QGramIndex)
            if self.entity_index.distance == "ied":
                dist = "substring"
            else:
                dist = "prefix"
            index_info = "character-level n-gram"
            dist_info = f"{dist} distance"

        # only lowercase ascii + space, non-empty, up to 128 characters
        failure = ""
        if failures:
            failed = "\n\n".join(failures)
            failure = f"""
The following search queries were already tried but unsuccessful. If there \
is no other sensible search query to try, output one of these again:
{failed}
"""

        prompt = f"""\
Generate a search query for the next IRI or literal to continue the SPARQL \
query with. The search query will be executed over {index_info} indices \
containing candidate IRIs and literals. It should be short and \
concise, retrieving candidates by {dist_info}. The question to be answered \
and the current SPARQL prefix are given below.

Question:
{question.strip()}

SPARQL prefix over {self.kg}:
{prefix}
{failure}
Search query:
"""
        return prompt, r"[\S ]{1,128}"

    def get_sparql_prompt(self, question: str) -> str:
        return f"""\
Generate a natural language SPARQL query over {self.kg} to answer the given \
question.

Question:
{question.strip()}

SPARQL query:
"""

    def get_sparql_continuation_prompt(
        self,
        question: str,
        prefix: str,
        examples: list[tuple[str, str]] | None = None,
        failures: set[str] | None = None
    ) -> Chat:
        failure = ""
        if failures:
            failed = "\n\n".join(failures)
            failure = f"""
The following continuations were already tried but unsuccessful. If there \
is no other sensible continuation to try, output one of these again:
{failed}
"""
        prompt = f"""\
Continue the SPARQL prefix to answer the question either \
until the end of the SPARQL query or the next {self.kg} \
knowledge graph search via {SEARCH_TOKEN}.

Question:
{question.strip()}

SPARQL prefix over {self.kg}:
{prefix}
{failure}
Continuation:
"""

        messages = []
        for q, s in examples or []:
            try:
                s = self.fix_prefixes(s, remove_known=True)
                s, _ = self.replace_iris(s, with_iri=False)
            except Exception:
                # skip invalid examples
                continue

            messages.extend([
                {
                    "role": "user",
                    "text": self.get_sparql_prompt(q)
                },
                {
                    "role": "assistant",
                    "text": s
                }
            ])

        # add actual question
        messages.extend([
            {
                "role": "user",
                "text": prompt
            },
            {
                "role": "assistant",
                "text": prefix,
                "partial": True
            }
        ])

        return messages


def get_kg_manager(
    kg: str,
    entity_index: SearchIndex,
    property_index: SearchIndex,
    entity_mapping: Mapping,
    property_mapping: Mapping,
) -> KgManager:
    if kg == "freebase":
        return FreebaseManager(
            entity_index,
            property_index,
            entity_mapping,
            property_mapping
        )
    elif kg == "dbpedia":
        return DBPediaManager(
            entity_index,
            property_index,
            entity_mapping,
            property_mapping
        )
    elif kg == "dblp":
        return DBLPManager(
            entity_index,
            property_index,
            entity_mapping,
            property_mapping
        )
    elif kg == "wikidata":
        assert isinstance(property_mapping, WikidataPropertyMapping)
        return WikidataManager(
            entity_index,
            property_index,
            entity_mapping,
            property_mapping
        )
    else:
        raise ValueError(f"unknown kg {kg}")


class DBLPManager(KgManager):
    def __init__(
        self,
        entity_index: SearchIndex,
        property_index: SearchIndex,
        entity_mapping: Mapping,
        property_mapping: Mapping,
    ):
        super().__init__(
            "dblp",
            entity_index,
            property_index,
            entity_mapping,
            property_mapping,
        )
        # add dblp specific prefixes
        self.custom_prefixes.update({
            "dblp": "<https://dblp.org/rdf/schema#",
            "dblpr": "<https://dblp.org/rec/",
        })


class FreebaseManager(KgManager):
    def __init__(
        self,
        entity_index: SearchIndex,
        property_index: SearchIndex,
        entity_mapping: Mapping,
        property_mapping: Mapping,
    ):
        super().__init__(
            "freebase",
            entity_index,
            property_index,
            entity_mapping,
            property_mapping,
        )
        # add freebase specific prefixes
        self.custom_prefixes.update({
            "fb": "<http://rdf.freebase.com/ns/",
        })


class DBPediaManager(KgManager):
    def __init__(
        self,
        entity_index: SearchIndex,
        property_index: SearchIndex,
        entity_mapping: Mapping,
        property_mapping: Mapping,
    ):
        super().__init__(
            "dbpedia",
            entity_index,
            property_index,
            entity_mapping,
            property_mapping,
        )
        # add dbpedia specific prefixes
        self.custom_prefixes.update({
            "dbp": "<http://dbpedia.org/property/",
            "dbo": "<http://dbpedia.org/ontology/",
            "dbr": "<http://dbpedia.org/resource/",
        })


class WikidataManager(KgManager):
    property_mapping_cls = WikidataPropertyMapping

    def __init__(
        self,
        entity_index: SearchIndex,
        property_index: SearchIndex,
        entity_mapping: Mapping,
        property_mapping: WikidataPropertyMapping,
    ):
        super().__init__(
            "wikidata",
            entity_index,
            property_index,
            entity_mapping,
            property_mapping,
        )
        # add wikidata specific prefixes
        self.custom_prefixes.update({
            "wd": "<http://www.wikidata.org/entity/",
            "wds": "<http://www.wikidata.org/entity/statement/",
            "wdref": "<http://www.wikidata.org/reference/",
            **{
                short: long
                for long, short in WIKIDATA_PROPERTY_VARIANTS.items()
            }
        })


def run_parallel(
    fn: Callable,
    inputs: Iterable,
    n: int | None = None
) -> Iterator:
    with ThreadPoolExecutor(max_workers=n) as executor:
        futures = []
        for input in inputs:
            future = executor.submit(fn, *input)
            futures.append(future)

        for future in as_completed(futures):
            yield future.result()


T = TypeVar("T")


def flatten(
    iter: Iterable[Iterable[T]]
) -> Iterator[T]:
    for sub_iter in iter:
        yield from sub_iter


def enumerate_flatten(
    iter: Iterable[Iterable[T]]
) -> Iterator[tuple[int, T]]:
    for i, sub_iter in enumerate(iter):
        for item in sub_iter:
            yield i, item


def split(
    items: list[T],
    splits: list[int]
) -> list[list[T]]:
    assert sum(splits) == len(items), "splits do not match items"
    start = 0
    result = []
    for split in splits:
        result.append(items[start:start + split])
        start += split
    return result


def partition_by(
    iter: Iterable[T],
    key: Callable[[T], bool]
) -> tuple[list[T], list[T]]:
    a, b = [], []
    for item in iter:
        if key(item):
            a.append(item)
        else:
            b.append(item)
    return a, b


def load_index_and_mapping(
    index_dir: str,
    index_type: str,
    mapping_cls: Type[Mapping] | None = None,
    **kwargs: Any
) -> tuple[SearchIndex, Mapping]:
    if index_type == "prefix":
        index_cls = PrefixIndex
    elif index_type == "qgram":
        index_cls = QGramIndex
    else:
        raise ValueError(f"unknown index type {index_type}")

    index = index_cls.load(
        os.path.join(index_dir, "data.tsv"),
        os.path.join(index_dir, index_type),
        **kwargs
    )

    if mapping_cls is None:
        mapping_cls = Mapping
    mapping = mapping_cls.load(
        index,
        os.path.join(index_dir, index_type, "index.mapping")
    )
    return index, mapping


def de_tokenize_incremental(
    tokenizer: tokenization.Tokenizer,
    initial_token_ids: list[int]
) -> Callable[[list[int]], str]:
    initial = tokenizer.de_tokenize(initial_token_ids)

    def _inc(token_ids: list[int]):
        assert all(i == t for i, t in zip(initial_token_ids, token_ids))
        dec = tokenizer.de_tokenize(token_ids)
        return dec[len(initial):]

    return _inc<|MERGE_RESOLUTION|>--- conflicted
+++ resolved
@@ -1269,12 +1269,7 @@
                 if obj_type in alternatives
             )
             idx = offset + idx
-            fail = f"{idx + 1}. {alt.label}"
-            if variant is not None:
-                assert variant in (alt.variants or []), \
-                    f"variant {variant} not in {alt.variants}"
-                fail += f" ({variant})"
-
+            fail = f"{idx + 1}. {alt.get_label(variant)}"
             failed.append(fail)
             if exclude_failures:
                 exclude.add(idx)
@@ -1338,31 +1333,6 @@
             alt_regex += "|" * (num_alts > 0) + re.escape("0. none")
         alt_regex += ")"
 
-<<<<<<< HEAD
-        failed = []
-        for obj_type, identifier, variant in failures or set():
-            if obj_type not in alternatives:
-                continue
-
-            nxt = next(
-                (alt for alt in enumerate(alternatives[obj_type])
-                 if alt[1].identifier == identifier),
-                None
-            )
-            if nxt is None:
-                continue
-
-            idx, alt = nxt
-            offset = sum(
-                len(alternatives[obj_type])
-                for obj_type in OBJ_TYPES[:OBJ_TYPES.index(obj_type)]
-                if obj_type in alternatives
-            )
-            fail = f"{offset + idx + 1}. {alt.get_label(variant)}"
-            failed.append(fail)
-
-=======
->>>>>>> 54f34ce5
         failure = ""
         if failed:
             failed = "\n\n".join(failed)
